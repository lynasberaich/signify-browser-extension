--- conflicted
+++ resolved
@@ -1,10 +1,6 @@
 import browser from "webextension-polyfill";
-<<<<<<< HEAD
-import { SignifyClient, Tier, ready, randomPasscode } from "signify-ts";
 import * as signinResource from "@pages/background/resource/signin";
-=======
 import { SignifyClient, Tier, ready, randomPasscode, Saider, IssueCredentialResult, CredentialData } from "signify-ts";
->>>>>>> a70d470d
 import { sendMessage } from "@src/shared/browser/runtime-utils";
 import { sendMessageTab, getCurrentTab } from "@src/shared/browser/tabs-utils";
 import { userService } from "@pages/background/services/user";
@@ -232,7 +228,7 @@
     let credentialResp;
     if (signin?.credential) {
       credentialResp = { raw: signin.credential, cesr: null };
-      const cesr = await getCredentialWithCESR(signin.credential?.sad?.d);
+      const cesr = await getCredential(signin.credential?.sad?.d, true);
       credentialResp.cesr = cesr;
     }
     const resp = {
@@ -453,12 +449,9 @@
     getControllerID,
     getSignedHeaders,
     authorizeSelectedSignin,
-<<<<<<< HEAD
     getSessionInfo,
     removeSessionInfo,
-=======
     createAttestationCredential
->>>>>>> a70d470d
   };
 };
 
